--- conflicted
+++ resolved
@@ -2,14 +2,9 @@
 
 #![no_main]
 sp1_zkvm::entrypoint!(main);
-<<<<<<< HEAD
+use alloy_sol_types::{sol, SolType};
 use fixed::types::I24F40 as Fixed;
-use alloy_sol_types::{sol, SolType};
 use tiny_keccak::{Hasher, Sha3};
-=======
-use alloy_sol_types::{sol, SolType};
-use fixed::types::I15F17 as Fixed;
->>>>>>> 27407642
 
 include!("../../script/src/data.rs");
 
@@ -23,25 +18,12 @@
     // NOTE: values of n larger than 186 will overflow the u128 type,
     // resulting in output that doesn't match fibonacci sequence.
     // However, the resulting proof will still be valid!
-<<<<<<< HEAD
     let n_inv_sqrt = sp1_zkvm::io::read::<NumberBytes>();
     let n1_inv = sp1_zkvm::io::read::<NumberBytes>();
-    let (s2_bytes, n_bytes, digest) = tick_volatility2( n_inv_sqrt, n1_inv);
-
+    let (s2_bytes, n_bytes, digest) = tick_volatility2(n_inv_sqrt, n1_inv);
 
     // Encocde the public values of the program.
     let bytes = PublicValuesTuple::abi_encode(&(n_inv_sqrt, n1_inv, s2_bytes, n_bytes, digest));
-=======
-    let values = sp1_zkvm::io::read::<Vec<[u8; 4]>>();
-    let n_inv_sqrt = sp1_zkvm::io::read::<[u8; 4]>();
-    let n1_inv = sp1_zkvm::io::read::<[u8; 4]>();
-    let (s2_bytes, n_bytes) = tick_volatility2(values.clone(), n_inv_sqrt, n1_inv);
-    println!("s2 bytes {:?}", s2_bytes);
-
-    // Encocde the public values of the program.
-    let bytes =
-        PublicValuesTuple::abi_encode(&(values.clone(), n_inv_sqrt, n1_inv, s2_bytes, n_bytes));
->>>>>>> 27407642
 
     // Commit to the public values of the program.
     sp1_zkvm::io::commit_slice(&bytes);
@@ -57,8 +39,7 @@
 
     let mut ticks_prev = Fixed::from_num(i64::from_be_bytes(DATA[0]));
     let (sum_u, sum_u2) =
-        DATA
-            .iter()
+        DATA.iter()
             .skip(1)
             .fold((Fixed::ZERO, Fixed::ZERO), |(sum_u, sum_u2), val| {
                 let ticks_curr = Fixed::from_num(i64::from_be_bytes(*val));
@@ -69,7 +50,7 @@
 
     let s2_bytes = Fixed::to_be_bytes(sum_u2 - (sum_u * sum_u) * n1_inv);
     let n_bytes = Fixed::to_be_bytes(n);
-    
+
     let mut sha3 = Sha3::v256();
     let mut output = [0u8; 32];
     DATA.iter().for_each(|x| sha3.update(x));
